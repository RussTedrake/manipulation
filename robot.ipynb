--- conflicted
+++ resolved
@@ -290,11 +290,7 @@
       "source": [
         "The system has 14 state variables -- these are the 7 joint positions and 7 joint velocities for the iiwa.  Those states are discrete, because we passed a non-zero `time_step` to the constructor of the `MultibodyPlant`, which means the physics engine will be use a time-stepping simulation scheme (this will be the most performant when we start simulating contact).  Go ahead and try changing `time_step` to zero, and see what happens.\n",
         "\n",
-<<<<<<< HEAD
-        "You'll notice the context has lots of parameters (the masses, lengths, etc of the robot).  You won't need those any time soon, but it enables some super cool advanced features.\n",
-=======
         "You'll notice the context has lots of parameters (currently these include the mass, the center of mass, and the inertia of each body).  You won't need those any time soon, but it does enable some super cool advanced features.\n",
->>>>>>> 4d43b542
         "\n",
         "Because the `Context` for a `MultibodyPlant` can get quite complicated, `MultibodyPlant` offers some methods that help you get/set the values.  Let's set some non-zero initial positions."
       ]
